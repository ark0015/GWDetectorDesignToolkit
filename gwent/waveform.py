import numpy as np

def Get_Waveform(source,pct_of_peak=0.01):
    """Uses Mass Ratio (q <= 18), aligned spins (abs(a/m)~0.85 or when q=1 abs(a/m)<0.98),
    fitting coefficients for QNM type, and sampling rate
    Returns the frequency, the Phenom amplitude of the inspiral-merger-ringdown
    Uses methods found in <https://arxiv.org/abs/1508.07253> and <https://arxiv.org/abs/1508.07250>

    Parameters
    ----------
    source : object
            source object from StrainandNoise, contains all source parameters
    pct_of_peak : float, optional
            the percentange of the strain at merger that dictates the maximum frequency the waveform is calculated at in geometrized units (G=c=1)

    Returns
    -------
    Mf : numpy array of floats
        the waveform frequencies in geometrized units (G=c=1)
    fullwaveform : numpy array of floats
        the waveform strain in geometrized units (G=c=1)

    """
    f_low = source.f_low
    N = source.nfreqs
    q = source.q
    x1 = source.chi1
    x2 = source.chi2
    fitcoeffs = source._fitcoeffs

    #M = m1+m2 #Total Mass
    #q = m2/m1 #Mass Ratio: Paper tested up to 18
    #eta = m1*m2/M**2 reduced mass: Paper tested up to 0.05 (q=18)
    eta = q/(q+1)**2
    x_PN = chi_PN(eta,x1,x2) #PN reduced spin parameter
    a_f = a_final(x1,x2,q,eta) #dimensionless spin

    ##################
    #Finds f_ringdown and f_damp from fit taken from <https://arxiv.org/abs/gr-qc/0512160>
    n = 0      #QNM indices
    l = 2
    m = 2
    numn = 3   #number of n's included in the table

    index = (l-2)*(2*l+1)*numn + (l-m)*numn + n
    f_fit = fitcoeffs[index][3:6]
    q_fit = fitcoeffs[index][6:9]

    omega_RD = f_fit[0]+f_fit[1]*(1-a_f)**f_fit[2]          #M omega_{lmn}
    tau = 2*(q_fit[0]+q_fit[1]*(1-a_f)**q_fit[2])/omega_RD  #tau_{lmn}/M = 2 Q_{lmn}/(M omega_{lmn})
    ########################
    f_RD = omega_RD/2/np.pi
    f_damp = 1/tau/2/np.pi

    Gamma1 = Lambda(eta,x_PN,4)
    Gamma2 = Lambda(eta,x_PN,5)
    Gamma3 = Lambda(eta,x_PN,6)

    f_peak = Calc_f_peak(f_RD,f_damp,[Gamma1,Gamma2,Gamma3])

    f1 = 0.014
    f3 = f_peak
    f2 = (f1+f3)/2

    cutoffFreq = Find_Cutoff_Freq(f_RD,f_damp,[Gamma1,Gamma2,Gamma3],pct_of_peak=pct_of_peak)

<<<<<<< HEAD
    #If lowest frequency is lower than cutoffFreq, then set to lower frequency, alternatively should raise error?
=======
    #If lowest frequency is greater than cutoffFreq, then set to lower frequency, alternatively should raise error?
>>>>>>> 0ecd3b12
    if f_low >= cutoffFreq:
        raise ValueError('Lower frequency bound (ie. f_low) must be lower than that of the merger ringdown.')
    
    Mf = np.logspace(np.log10(f_low),np.log10(cutoffFreq),N)

    v1 = A_insp(f1,eta,x1,x2,x_PN)
    v2 = Lambda(eta,x_PN,3)
    v3 = A_MR(f3,f_RD,f_damp,[Gamma1,Gamma2,Gamma3])
    fund1 = DA_insp(f1,eta,x1,x2,x_PN)
    fund3 = DA_MR(f3,f_RD,f_damp,[Gamma1,Gamma2,Gamma3])

    #############################
    #Calculate Solutions to eqn 21 in intermediate region
    Del_solns = A_intermediate(f1,f2,f3,v1,v2,v3,fund1,fund3) # Solutions to eqn 21

    ##############################
    #Calculate all sections of waveform and Paste together
    indxf1 = np.argmin(np.abs(Mf-f1))
    indxfpeak = np.argmin(np.abs(Mf-f_peak))

    tmpinspiral = A_norm(Mf[0:indxf1+1],eta)*A_insp(Mf[0:indxf1+1],eta,x1,x2,x_PN)
    tmpintermediate = A_norm(Mf[indxf1+1:indxfpeak],eta)*A_int(Mf[indxf1+1:indxfpeak],Del_solns)
    tmpmergerringdown = A_norm(Mf[indxfpeak:],eta)*A_MR(Mf[indxfpeak:],f_RD,f_damp,[Gamma1,Gamma2,Gamma3])
    fullwaveform = np.hstack((tmpinspiral,tmpintermediate,tmpmergerringdown))

    return [Mf,fullwaveform]

def A_norm(freqs,eta):
    """Calculates the constant scaling factor A_0

    Parameters
    ----------
    freqs : array
        The frequencies in Natural units (Mf, G=c=1) of the waveform
    eta : float
        The reduced mass ratio

    """
    const = np.sqrt(2*eta/3/np.pi**(1/3))
    return const*freqs**-(7/6)


def A_insp(freqs,eta,x1,x2,X_PN):
    """Calculates the Inspiral Amplitude

    Parameters
    ----------
    freqs : array
        The frequencies in Natural units (Mf, G=c=1) of the waveform
    eta : float
        The reduced mass ratio
    x1 : float
        The dimensionless spin parameter abs(a/m) for black hole m1.
    x2 : float
        The dimensionless spin parameter abs(a/m) for black hole m2.
    x_PN : float
        The PN reduced spin parameter

    """
    A_PN = 0.0
    A_higher = 0.0
    for i in range(7):
        A_PN = A_PN + PN_coeffs(eta,x1,x2,i)*(np.pi*freqs)**(i/3)
        if i >= 1 and i <= 3:
            A_higher = A_higher + Lambda(eta,X_PN,i-1)*freqs**((6+i)/3)
    return (A_PN + A_higher)


def DA_insp(freqs,eta,x1,x2,X_PN):
    """Calculates Derivative of the inspiral amplitude.

    Parameters
    ----------
    freqs : array
        The frequencies in Natural units (Mf, G=c=1) of the waveform
    eta : float
        The reduced mass ratio
    x1 : float
        The dimensionless spin parameter abs(a/m) for black hole m1.
    x2 : float
        The dimensionless spin parameter abs(a/m) for black hole m2.
    x_PN : float
        The PN reduced spin parameter

    """
    DA_PN = 0.0
    DA_higher = 0.0
    for i in range(7):
        PN_const = np.pi**(i/3)*(i/3)*PN_coeffs(eta,x1,x2,i)
        DA_PN = DA_PN + PN_const*(freqs)**((i-3)/3)
        if i >= 1 and i <= 3:
            higher_const = ((6+i)/3)*Lambda(eta,X_PN,i-1)
            DA_higher = DA_higher + higher_const*freqs**((i+3)/3)
        
    return DA_PN + DA_higher


def A_MR(freqs,f_RD,f_damp,Gammas):
    """Calculates the Normalized Merger-Ringdown Amplitude
    
    Parameters
    ----------
    freqs : array
        The frequencies in Natural units (Mf, G=c=1) of the waveform
    f_RD : float
        Frequency of the Ringdown transition
    f_damp : float
        Damping frequency
    Gammas : array-like
        Normalizes lorentzian to correct shape

    """
    varf = freqs-f_RD
    fg_d = Gammas[2]*f_damp 
    return (Gammas[0]*fg_d)/(varf**2+fg_d**2)*np.exp(-(Gammas[1]/fg_d)*varf)


def DA_MR(freqs,f_RD,f_damp,Gammas):
    """Calculates Derivative of the Merger-Ringdown Amplitude
    
    Parameters
    ----------
    freqs : array
        The frequencies in Natural units (Mf, G=c=1) of the waveform
    f_RD : float
        Frequency of the Ringdown transition
    f_damp : float
        Damping frequency
    Gammas : array-like
        Normalizes lorentzian to correct shape

    """
    varf = freqs-f_RD
    fg_d = Gammas[2]*f_damp
    A_MR_0 = A_MR(freqs,f_RD,f_damp,Gammas)
    return -A_MR_0*(2*varf/(varf**2+fg_d**2)+Gammas[1]/fg_d)


def A_intermediate(f1,f2,f3,v1,v2,v3,d1,d3):
    """Solves system of equations for intermediate amplitude matching"""
    Mat = np.array([[1., f1, f1**2, f1**3, f1**4],[1., f2, f2**2, f2**3, f2**4],[1., f3, f3**2, f3**3, f3**4], \
            [0., 1., 2*f1, 3*f1**2, 4*f1**3],[0., 1., 2*f3, 3*f3**2, 4*f3**3]],dtype='float')
    a = np.array([v1,v2,v3,d1,d3],dtype='float')
    return np.linalg.solve(Mat,a)


def A_int(freqs,delt):
    """Calculates the Intermediate Amplitude

    Parameters
    ----------
    freqs : array
        The frequencies in Natural units (Mf, G=c=1) of the waveform
    delt : array
        Coefficient solutions to match the inspiral to the merger-ringdown portion of the waveform

    """
    return (delt[0]+delt[1]*freqs+delt[2]*freqs**2+delt[3]*freqs**3+delt[4]*freqs**4)


def Lambda(eta,x_PN,lmbda):
    """Gets the Lambdas from Eqn 31 in <https://arxiv.org/abs/1508.07253>

    Parameters
    ----------
    eta : float
        The reduced mass ratio
    x_PN : float
        The PN reduced spin parameter
    lmbda : int
        Iterator for different Lambda variables using the zeta function

    """
    xi = x_PN-1
    xi2 = xi*xi
    xi3 = xi2*xi
    eta2 = eta*eta
    if lmbda == 0:  #rho1
        coeffs = zeta(0)
    elif lmbda == 1: #rho2
        coeffs = zeta(1)
    elif lmbda == 2: #rho3
        coeffs = zeta(2)
    elif lmbda == 3: #v2
        coeffs = zeta(3)
    elif lmbda == 4: #gamma1
        coeffs = zeta(4)
    elif lmbda == 5: #gamma2
        coeffs = zeta(5)
    elif lmbda == 6: #gamma3
        coeffs = zeta(6)
    
    return coeffs[0] + coeffs[1]*eta + \
        (coeffs[2] + coeffs[3]*eta + coeffs[4]*eta2)*xi + \
        (coeffs[5] + coeffs[6]*eta + coeffs[7]*eta2)*xi2 + \
        (coeffs[8] + coeffs[9]*eta + coeffs[10]*eta2)*xi3


def zeta(k):
    """Coefficients in table 5 of <https://arxiv.org/abs/1508.07253>"""
    if k == 0: #rho 1
        coeffs = [3931.9, -17395.8, 3132.38, 343966.0, -1.21626e6, -70698.0, 1.38391e6, -3.96628e6, -60017.5, 803515.0, -2.09171e6]
    elif k == 1: #rho 2
        coeffs = [-40105.5, 112253.0, 23561.7, -3.47618e6, 1.13759e7, 754313.0, -1.30848e7, 3.64446e7, 596227.0, -7.42779e6, 1.8929e7]
    elif k == 2: #rho 3
        coeffs = [83208.4, -191238.0, -210916.0, 8.71798e6, -2.69149e7, -1.98898e6, 3.0888e7, -8.39087e7, -1.4535e6, 1.70635e7, -4.27487e7]
    elif k == 3: #v 2
        coeffs = [0.814984, 2.57476, 1.16102, -2.36278, 6.77104, 0.757078, -2.72569, 7.11404, 0.176693, -0.797869, 2.11624]
    elif k == 4: #gamma 1
        coeffs = [0.0069274, 0.0302047, 0.00630802, -0.120741, 0.262716, 0.00341518, -0.107793, 0.27099, 0.000737419, -0.0274962, 0.0733151]
    elif k == 5: #gamma 2
        coeffs = [1.01034, 0.000899312, 0.283949, -4.04975, 13.2078, 0.103963, -7.02506, 24.7849, 0.030932, -2.6924, 9.60937]
    elif k == 6: #gamma 3
        coeffs = [1.30816, -0.00553773, -0.0678292, -0.668983, 3.40315, -0.0529658, -0.992379, 4.82068, -0.00613414, -0.384293, 1.75618]
    return coeffs


def PN_coeffs(eta,x1,x2,i):
    """Gets the PN Amplitude coefficients

    Parameters
    ----------
    eta : float
        The reduced mass ratio
    x1 : float
        The dimensionless spin parameter abs(a/m) for black hole m1.
    x2 : float
        The dimensionless spin parameter abs(a/m) for black hole m2.
    q : float
        The mass ratio m1/m2, m1<=m2
    i : int
        iterator to dictate which PN Amplitude to use

    Notes
    -----
    Coefficients in appendix B (eqns B14-B20) of <https://arxiv.org/abs/1508.07253>

    """
    delta = np.sqrt(1.0-4.0*eta)
    chi_s = (x1+x2)/2.0
    chi_a = (x1-x2)/2.0
    if i == 0:
        A_i = 1
    elif i == 1:
        A_i = 0
    elif i == 2:
        A_i = -323/224 + (451/168)*eta
    elif i == 3:
        A_i = (27/8)*delta*chi_a + (27/8 -(11/6)*eta)*chi_s
    elif i == 4:
        A_i = -27312085/8128512 -(1975055/338688)*eta + (105271/24192)*eta**2 + \
            (-81/32+8*eta)*chi_a**2 - 81/16*delta*chi_a*chi_s + (-81/32+17/8*eta)*chi_s**2
    elif i == 5:
        A_i = -85*np.pi/64 + 85*np.pi/16*eta + (285197/16128-1579/4032*eta)*delta*chi_a + \
            (285197/16128 - 15317/672*eta - 2227/1008*eta**2)*chi_s
    elif i == 6:
        A_i = -177520268561/8583708672 + (545384828789/5007163392 - 205*np.pi**2/48)*eta - \
            3248849057/178827264*eta**2 + 34473079/6386688*eta**3 + (1614569/64512-1873643/16128*eta+2167/42*eta**2)*chi_a**2 + \
            (31*np.pi/12 - 7*np.pi/3*eta)*chi_s + (1614569/64512-61391/1344*eta+57451/4032*eta**2)*chi_s**2 + \
            delta*chi_a*(31*np.pi/12+(1614569/32256-165961/2688*eta)*chi_s)
    return A_i


def Calc_f_peak(f_RD,f_damp,Gammas):
    """Calculates the frequency at the peak of the merger

    Parameters
    ----------
    f_RD : float
        Frequency of the Ringdown transition
    f_damp : float
        Damping frequency
    Gammas : array-like
        Normalizes lorentzian to correct shape
    
    Notes
    -----
    There is a problem with this expression from the paper becoming imaginary if gamma2 >= 1 
    so if gamma2 >= 1 then set the square root term to zero.

    """
    if Gammas[1] <= 1:
        f_max = np.abs(f_RD+f_damp*Gammas[2]*(np.sqrt(1-Gammas[1]**2)-1)/Gammas[1])
    else:
        f_max = np.abs(f_RD+(f_damp*Gammas[2]*-1)/Gammas[1])
    return f_max


def Find_Cutoff_Freq(f_RD,f_damp,Gammas,pct_of_peak=0.0001):
    """Cutoff signal when the amplitude is a factor of 10 below the value at f_RD

    Parameters
    ----------
    f_RD : float
        Frequency of the Ringdown transition
    f_damp : float
        Damping frequency
    Gammas : array-like
        Normalizes lorentzian to correct shape

    pct_of_peak : float, optional
        the percentange of the strain at merger that dictates the maximum 
        frequency the waveform is calculated at in geometrized units (G=c=1) 

    """
    tempfreqs = np.logspace(np.log10(f_RD),np.log10(10*f_RD),100)
    cutoffAmp = pct_of_peak*A_MR(f_RD,f_RD,f_damp,[Gammas[0],Gammas[1],Gammas[2]])
    merger_ringdown_Amp = A_MR(tempfreqs,f_RD,f_damp,[Gammas[0],Gammas[1],Gammas[2]])
    cutoffindex = np.argmin(np.abs(cutoffAmp-merger_ringdown_Amp))
    return tempfreqs[cutoffindex]

def a_final(x1,x2,q,eta):
    """The Final spin of the binary remnant black hole

    Parameters
    ----------
    x1 : float
        The dimensionless spin parameter abs(a/m) for black hole m1.
    x2 : float
        The dimensionless spin parameter abs(a/m) for black hole m2.
    q : float
        The mass ratio m1/m2, m1<=m2
    eta : float
        The reduced mass ratio

    Notes
    -----
    Uses eq. 3 in <https://arxiv.org/abs/0904.2577>, changed to match our q convention
    a=J/M**2 where J = x1*m1**2 + x2*m2**2

    """
    a = (q**2*x1+x2)/(q**2+1)
    s4 = -0.1229
    s5 = 0.4537
    t0 = -2.8904
    t2 = -3.5171
    t3 = 2.5763
    return a + s4*a**2*eta + s5*a*eta**2 + t0*a*eta + 2*np.sqrt(3)*eta + t2*eta**2 + t3*eta**3


def chi_PN(eta,x1,x2):
    """Calculates the PN reduced spin parameter

    Parameters
    ----------
    eta : float
        The reduced mass ratio
    x1 : float
        The dimensionless spin parameter abs(a/m) for black hole m1.
    x2 : float
        The dimensionless spin parameter abs(a/m) for black hole m2.

    Notes
    -----
    See Eq 5.9 in <https://arxiv.org/abs/1107.1267v2>

    """
    delta = np.sqrt(1.0-4.0*eta)
    chi_s = (x1+x2)/2.0
    chi_a = (x1-x2)/2.0
    return chi_s*(1.0-eta*76.0/113.0) + delta*chi_a<|MERGE_RESOLUTION|>--- conflicted
+++ resolved
@@ -64,11 +64,7 @@
 
     cutoffFreq = Find_Cutoff_Freq(f_RD,f_damp,[Gamma1,Gamma2,Gamma3],pct_of_peak=pct_of_peak)
 
-<<<<<<< HEAD
-    #If lowest frequency is lower than cutoffFreq, then set to lower frequency, alternatively should raise error?
-=======
     #If lowest frequency is greater than cutoffFreq, then set to lower frequency, alternatively should raise error?
->>>>>>> 0ecd3b12
     if f_low >= cutoffFreq:
         raise ValueError('Lower frequency bound (ie. f_low) must be lower than that of the merger ringdown.')
     
