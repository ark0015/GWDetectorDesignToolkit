import numpy as np
import os
import astropy.constants as const
import astropy.units as u
import scipy.interpolate as interp
from astropy.cosmology import z_at_value
from astropy.cosmology import WMAP9 as cosmo

import gwent
from .waveform import Get_Waveform
from . import utils

current_path = os.path.abspath(gwent.__path__[0])
load_directory = os.path.join(current_path,'LoadFiles/')

class BinaryBlackHole:
    """Base Class for frequency domain strains from Binary Black Holes.

    Parameters
    ----------
    M : float
        Total mass of the black hole binary (m1+m2)
    q : float
        Mass ratio of the black hole binary (m1/m2, m1<m2)
    z : float
        Redshift of the black hole binary

    load_location : string, optional
        the directory of the loaded file, (ie. '/path/to/file')

    Notes
    -----
    IMRPhenomD waveforms calibrated for q = m1/m2 < 18

    """
    def __init__(self,*args,**kwargs):
        if len(args) == 3:
            [M,q,z] = args
        elif len(args) == 5:
            [M,q,z,_,_] = args
        else:
<<<<<<< HEAD
            raise ValueError('args must be a list of 3 ([M,q,z]) or 6 ([M,q,z,chi1,chi2])')
=======
            raise ValueError('args must be a list of 3 ([M,q,z]) or 5 ([M,q,z,chi1,chi2])')
>>>>>>> c1f1199a
        self.M = M
        self.q = q
        self.z = z

        for keys,value in kwargs.items():
            if keys == 'load_location':
                self.load_location = value

        if hasattr(self,'load_location'):
            self.Load_Data()

    @property
    def M(self):
        self._M = utils.make_quant(self._M,'M_sun')
        return self._M
    @M.setter
    def M(self,value):
        self.var_dict = ['M',value]
        self._M = self._return_value

    @property
    def q(self):
        return self._q
    @q.setter
    def q(self,value):
        self.var_dict = ['q',value]
        self._q = self._return_value

    @property
    def z(self):
        return self._z
    @z.setter
    def z(self,value):
        self.var_dict = ['z',value]
        self._z = self._return_value

    @property
    def h_f(self):
        if not hasattr(self,'_h_f'):
            raise NotImplementedError('The strain must be defined inside BBHFrequencyDomain or BBHTimeDomain classes.')
        return self._h_f
    @h_f.setter
    def h_f(self,value):
        self._h_f = value

    @property
    def f(self):
        if not hasattr(self,'_f'):
            raise NotImplementedError('Interferometer frequency must be defined inside SpaceBased or GroundBased classes.')
        return self._f
    @f.setter
    def f(self,value):
        self._f = value

    @property
    def var_dict(self):
        return self._var_dict
    @var_dict.setter
    def var_dict(self,value):
        utils.Get_Var_Dict(self,value)

    def Load_Data(self):
        if hasattr(self,'load_location'):
            if os.path.exists(self.load_location):
                self._load_data = np.loadtxt(self.load_location)
            else:
                raise IOError('File %s does not exist, please assign load_location a correct filepath.' %self.load_location)
        else:
            raise ValueError('load_location is not assigned, please set with name_of_BBH.load_location="path/to/file".')

class BBHFrequencyDomain(BinaryBlackHole):
    """Subclass of BinaryBlackHole for BBH GWs generated in the frequency domain.

    Parameters
    ----------
    chi1 : float
        The dimensionless spin parameter abs(a/m) for black hole m1.
    chi2 : float
        The dimensionless spin parameter abs(a/m) for black hole m2

    f_low : float, optional
        The lowest frequency in natural units (Mf, G=c=1) at which the BBH waveform is calculated
    nfreqs : int, optional
        The number of frequencies at which the BBH waveform is calculated

    Notes
    -----
    IMRPhenomD waveforms calibrated for aligned spins chi_1, chi_2 = abs(a/m) <= 0.85 or if q=1 abs(a/m)<0.98

    """
    def __init__(self,*args,**kwargs):
        super().__init__(*args,**kwargs)
        [_,_,_,chi1,chi2] = args
        self.chi1 = chi1
        self.chi2 = chi2

        for keys,value in kwargs.items():
            if keys == 'f_low':
                self.f_low = value
            elif keys == 'f_high':
                self.f_high = value
            elif keys == 'nfreqs':
                self.nfreqs = value
            elif keys == 'instrument':
                self.instrument = value
                self.Check_Freq_Evol()
        if not hasattr(self,'nfreqs'):
            self.nfreqs = int(1e3)
        if not hasattr(self,'f_low'):
            self.f_low = 1e-5

        self.Get_Fitcoeffs()

    @property
    def chi1(self):
        return self._chi1
    @chi1.setter
    def chi1(self,value):
        self.var_dict = ['chi1',value]
        self._chi1 = self._return_value

    @property
    def chi2(self):
        return self._chi2
    @chi2.setter
    def chi2(self,value):
        self.var_dict = ['chi2',value]
        self._chi2 = self._return_value

    @property
    def instrument(self):
        return self._instrument
    @instrument.setter
    def instrument(self,value):
        self._instrument = value

    @property
    def h_gw(self):
        if not hasattr(self,'_h_gw'):
            if not hasattr(self,'f_init'):
                if hasattr(self,'_instrument'):
                    self.Check_Freq_Evol()
                else:
                    raise ValueError('No instrument assigned, please fix it. '\
                        'Try: "source.instrument = instrument".')
                self._h_gw = Get_Mono_Strain(self,self.instrument.f_opt).to('')
            else:
                self._h_gw = Get_Mono_Strain(self,self.f_init).to('')
        return self._h_gw
    @h_gw.setter
    def h_gw(self,value):
        self._h_gw = value
    @h_gw.deleter
    def h_gw(self):
        del self._h_gw

    @property
    def h_f(self):
        if not hasattr(self,'_h_f'):
            if not (hasattr(self,'_phenomD_f') and hasattr(self,'_phenomD_h')):
                self.Get_PhenomD_Strain()
            [_,self._h_f] = Strain_Conv(self,self._phenomD_f,self._phenomD_h)
        return self._h_f
    @h_f.deleter
    def h_f(self):
        del self._h_f

    @property
    def f(self):
        if not hasattr(self,'_f'):
            if not (hasattr(self,'_phenomD_f') and hasattr(self,'_phenomD_h')):
                self.Get_PhenomD_Strain()
            [self._f,_] = Strain_Conv(self,self._phenomD_f,self._phenomD_h)
        return self._f
    @f.deleter
    def f(self):
        del self._f

    def Get_Fitcoeffs(self):
        """Loads Quasi-Normal Mode fitting files for speed later."""
        fit_coeffs_filedirectory = os.path.join(load_directory,'PhenomDFiles/fitcoeffsWEB.dat')
        self._fitcoeffs = np.loadtxt(fit_coeffs_filedirectory)

    def Get_PhenomD_Strain(self):
        """Gets the BBH's frequency and waveform from IMRPhenomD."""
        if not hasattr(self,'_fitcoeffs'):
            self.Get_Fitcoeffs()
        [self._phenomD_f,self._phenomD_h] = Get_Waveform(self)

    def Get_Time_From_Merger(self,f_obs):
        """Calculates the time from merger of a binary black hole given an observed frequency.

        Parameters
        ----------
        f_obs : float
            the initially observed frequency in the instrument frame.

        """
        m_conv = const.G/const.c**3 #Converts M = [M] to M = [sec]
        eta = self.q/(1+self.q)**2

        M_time = self.M.to('kg')*m_conv
        M_chirp = eta**(3/5)*M_time

        f_obs_source = f_obs*(1+self.z)
        return 5*(M_chirp)**(-5/3)*(8*np.pi*f_obs_source)**(-8/3)

    def Get_Source_Freq(self,tau):
        """Calculates the binary black hole's gravitational wave frequency given a time from merger

        Parameters
        ----------
        tau : float
            the time from merger in the source frame

        """
        m_conv = const.G/const.c**3 #Converts M = [M] to M = [sec]
        eta = self.q/(1+self.q)**2

        M_time = self.M.to('kg')*m_conv
        M_chirp = eta**(3/5)*M_time

        return 1./8./np.pi/M_chirp*(5*M_chirp/tau)**(3./8.)

    def Check_Freq_Evol(self):
        """Checks the frequency evolution of the black hole binary.

        Notes
        -----
        If the frequency of the binary does evolve over more than one bin,
        (ie f(T_obs)-f(t_init) = delf_obs < 1/T_obs), it is monochromatic, so we set the frequency
        to the optimal frequency of the detector

        Otherwise it is chirping and evolves over the observation and we
        set the starting frequency we observe it at to f(Tobs), which is the
        frequency at an observation time before merger

        To get the change in frequency, we use eqn 41 from Hazboun,Romano, and Smith (2019) <https://arxiv.org/abs/1907.04341>
        which uses binomial expansion of f_T_obs_inst - f_init_inst and thus will never be imaginary

        """
        m_conv = const.G/const.c**3 #Converts M = [M] to M = [sec]
        eta = self.q/(1+self.q)**2

        M_time = self.M.to('kg')*m_conv
        M_chirp_source = eta**(3/5)*M_time

        T_obs = utils.make_quant(self.instrument.T_obs,'s')
        T_obs_source = T_obs/(1+self.z)


        #Assumes t_init is in source frame, can either be randomly drawn
        #t_init_source = np.random.uniform(0,100)*u.yr

        #Assumes f_init is the optimal frequency in the instrument frame to get t_init_source
        self.f_init = self.instrument.f_opt
        t_init_source = self.Get_Time_From_Merger(self.f_init)

        #f(T_obs), the frequency of the source at T_obs before merger
        f_T_obs_source = self.Get_Source_Freq(T_obs_source)
        #f(T_obs) in the instrument frame
        self.f_T_obs = f_T_obs_source/(1+self.z)

        #t_init_source = make_quant(t_init_source,'s')
        #f_init_source = self.Get_Source_Freq(t_init_source)
        #self.f_init = f_init_source/(1+self.z)
        #f_after_T_obs_source = self.Get_Source_Freq((t_init_source-T_obs_source))
        #self.f_T_obs = f_after_T_obs_source/(1+self.z)
        #delf_obs_source_exact = f_after_T_obs_source-f_init_source

        delf_obs_source_approx = 1./8./np.pi/M_chirp_source*(5*M_chirp_source/t_init_source)**(3./8.)*(3*T_obs_source/8/t_init_source)
        delf_obs =  delf_obs_source_approx/(1+self.z)

        if delf_obs < (1/T_obs):
            self.ismono = True
        else:
            self.ismono = False




class BBHTimeDomain(BinaryBlackHole):
    """Subclass of BinaryBlackHole for input in the time domain"""
    def __init__(self,*args,**kwargs):
        super().__init__(*args,**kwargs)
        self.Get_hf_from_hcross_hplus()

    @property
    def t(self):
        if not hasattr(self,'_t'):
            self._t = self._load_data[:,0]
        self._t = utils.make_quant(self._t,'s')
        return self._t

    @property
    def h_plus_t(self):
        if not hasattr(self,'_h_plus_t'):
            self._h_plus_t = self._load_data[:,1]
        return self._h_plus_t

    @property
    def h_cross_t(self):
        if not hasattr(self,'_h_cross_t'):
            self._h_cross_t = self._load_data[:,1]
        return self._h_cross_t

    @property
    def h_f(self):
        if not hasattr(self,'_h_f'):
            [natural_f,natural_h] = self.Get_hf_from_hcross_hplus()
            [_,self._h_f] = Strain_Conv(self,natural_f,natural_h)
        return self._h_f
    @h_f.deleter
    def h_f(self):
        del self._h_f

    @property
    def f(self):
        if not hasattr(self,'_f'):
            [natural_f,natural_h] = self.Get_hf_from_hcross_hplus()
            [self._f,_] = Strain_Conv(self,natural_f,natural_h)
        return self._f
    @f.deleter
    def f(self):
        del self._f


    def Get_hf_from_hcross_hplus(self,interp_res='coarse',windowing='left'):
        """Converts dimensionless, time domain strain to frequency space using a windowed fft

        Parameters
        ----------
        interp_res : {'coarse','fine'}, optional
            'coarse' uses maximum difference between subsequent time steps for interpolation
            'fine' uses minimum difference between subsequent time steps for interpolation
        windowing : {'left','right','all'}, optional
            'left' windows the left side of the time data
            'right' windows the right side of the time data
            'all' windows the both the left and right side of the time data

        Returns
        -------
        natural_f : array
            The frequency of the input source in natural units (G=c=1)
        natural_h : array
            The strain of the input source in natural units (G=c=1)

        """

        #Interpolate time to evenly sampled data, can be fine or coarse
        diff_t = np.diff(self.t.value)
        if interp_res == 'fine':
            dt = min(diff_t)
        elif interp_res == 'coarse':
            dt = max(diff_t)

        interp_t = np.arange(self.t[0].value,self.t[-1].value,dt)
        #interpolate strain to evenly sampled data for FFT
        h_cross_t = interp.interp1d(self.t,self.h_cross_t,kind='cubic')
        h_plus_t = interp.interp1d(self.t,self.h_plus_t,kind='cubic')
        interp_h_cross_t = h_cross_t(interp_t)
        interp_h_plus_t = h_plus_t(interp_t)

        #Filter/Window
        hann_window = np.hanning(len(interp_t)) #Two sided
        if windowing == 'left':
            #########################
            """Applies window to first (left) half"""
            first_half = hann_window[:int(len(interp_t)/2)] # Only need tapering on first half of waveform
            second_half = np.ones(len(interp_t)-len(first_half)) #no windowing on second half of waveform
            #########################
            window = np.append(first_half,second_half) # Only apply window to first half of waveform
        elif windowing == 'right':
            #########################
            """Applies window to second (right) half"""
            second_half = hann_window[int(len(interp_t)/2):] # Only need tapering on second half of waveform
            first_half = np.ones(len(interp_t)-len(second_half)) #no windowing on first half of waveform
            #########################
            window = np.append(first_half,second_half)
        elif windowing == 'all':
            window = hann_window
        #Window!
        win_h_cross_t = np.multiply(interp_h_cross_t,window)
        win_h_plus_t = np.multiply(interp_h_plus_t,window)

        #FFT the two polarizations
        h_cross_f = np.fft.fft(win_h_cross_t)
        h_plus_f = np.fft.fft(win_h_plus_t)
        freqs = np.fft.fftfreq(len(interp_t),d=dt)

        #cut = np.abs(freqs).argmax() #Cut off the negative frequencies
        f_cut_low = 3e-3 #Low Cutoff frequency
        f_cut_high = 1.5e-1 #High Cutoff frequency
        cut_low = np.abs(freqs-f_cut_low).argmin() #Cut off frequencies lower than a frequency
        cut_high = np.abs(freqs-f_cut_high).argmin() #Cut off frequencies higher than a frequency
        #cut=int(len(freqs)*0.9) #Cut off percentage of frequencies
        h_cross_f = h_cross_f[cut_low:cut_high]
        h_plus_f = h_plus_f[cut_low:cut_high]
        natural_f = freqs[cut_low:cut_high]

        #Combine them for raw spectral power
        natural_h_f = np.sqrt((np.abs(h_cross_f))**2 + (np.abs(h_plus_f))**2)
        return [natural_f,natural_h_f]



def Strain_Conv(source,natural_f,natural_h):
    """Converts frequency and strain in natural units (G=c=1) to Hertz and dimensionless, respectively.

    Parameters
    ----------
    source
        Instance of gravitational wave source class
    natural_f : array [Mf]
        the frequency of the source in natural units (G=c=1)
    natural_h : array [Mf]
        the strain of the source in natural units (G=c=1)

    """
    DL = cosmo.luminosity_distance(source.z)
    DL = DL.to('m')

    m_conv = const.G/const.c**3 #Converts M = [M] to M = [sec]
    M_redshifted_time = source.M.to('kg')*(1+source.z)*m_conv

    #frequency and strain of source in detector frame
    freq_conv = 1/M_redshifted_time
    #Normalized factor to match Stationary phase approx at low frequencies?
    #Changed from sqrt(5/16/pi)
    strain_conv = np.sqrt(1/4/np.pi)*(const.c/DL)*M_redshifted_time**2

    f = natural_f*freq_conv
    h_f = natural_h*strain_conv
    return [f,h_f]

def Get_Char_Strain(source):
    """Converts source strain to characteristic strain

    Parameters
    ----------
    source
        Instance of gravitational wave source class

    """
    h_char = np.sqrt(4*source.f**2*source.h_f**2)
    return h_char

def Get_Mono_Strain(source,f_gw,strain_const='Averaged'):
    """Calculates the strain from a binary black hole.

    Parameters
    ----------
    f_gw : float
        The source frequency of the gravitational wave.
<<<<<<< HEAD
    strain_const : {'Averaged','Optimal'}, optional
=======
    strain_const : {'Averaged','Optimal'}
>>>>>>> c1f1199a
        'Averaged' gives the sky and inclination averaged strain from Robson et al. 2019 (eqn 27) <https://arxiv.org/pdf/1803.01944.pdf>
        'Optimal' gives the optimally oriented, face-on, inclination (ie. inc=0) value

    Returns
    -------
    float
        the strain of a monochromatic source in the dector frame

    """
    f_gw = utils.make_quant(f_gw,'Hz')
    if isinstance(strain_const,str):
        DL = cosmo.luminosity_distance(source.z)
        DL = DL.to('m')

        #Converts M = [M] to M = [sec]
        m_conv = const.G/const.c**3

        eta = source.q/(1+source.q)**2
        M_redshifted_time = source.M.to('kg')*(1+source.z)*m_conv
        M_chirp = eta**(3/5)*M_redshifted_time

        if strain_const == 'Optimal':
            inc = 0.0
            a = 1+np.cos(inc)**2
            b = -2*np.cos(inc)
            const_val = 2*np.sqrt(.5*(a**2+b**2))
        elif strain_const == 'Averaged':
            const_val = 8/np.sqrt(5)
        else:
            raise ValueError('Can only use "Averaged", or "Optimal" monochromatic strain calculation.')

        return const_val*(const.c/DL)*(np.pi*f_gw)**(2./3.)*M_chirp**(5./3.)
    else:
        raise ValueError('Can only use "Averaged", or "Optimal" monochromatic strain calculation.')<|MERGE_RESOLUTION|>--- conflicted
+++ resolved
@@ -39,11 +39,7 @@
         elif len(args) == 5:
             [M,q,z,_,_] = args
         else:
-<<<<<<< HEAD
-            raise ValueError('args must be a list of 3 ([M,q,z]) or 6 ([M,q,z,chi1,chi2])')
-=======
             raise ValueError('args must be a list of 3 ([M,q,z]) or 5 ([M,q,z,chi1,chi2])')
->>>>>>> c1f1199a
         self.M = M
         self.q = q
         self.z = z
@@ -498,11 +494,7 @@
     ----------
     f_gw : float
         The source frequency of the gravitational wave.
-<<<<<<< HEAD
-    strain_const : {'Averaged','Optimal'}, optional
-=======
     strain_const : {'Averaged','Optimal'}
->>>>>>> c1f1199a
         'Averaged' gives the sky and inclination averaged strain from Robson et al. 2019 (eqn 27) <https://arxiv.org/pdf/1803.01944.pdf>
         'Optimal' gives the optimally oriented, face-on, inclination (ie. inc=0) value
 
